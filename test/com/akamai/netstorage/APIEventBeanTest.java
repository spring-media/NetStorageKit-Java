/*
 * Copyright 2014 Akamai Technologies http://developer.akamai.com.
 *
 * Licensed under the Apache License, Version 2.0 (the "License");
 * you may not use this file except in compliance with the License.
 * You may obtain a copy of the License at
 *
 *     http://www.apache.org/licenses/LICENSE-2.0
 *
 * Unless required by applicable law or agreed to in writing, software
 * distributed under the License is distributed on an "AS IS" BASIS,
 * WITHOUT WARRANTIES OR CONDITIONS OF ANY KIND, either express or implied.
 * See the License for the specific language governing permissions and
 * limitations under the License.
 */
package com.akamai.netstorage;

import com.akamai.builders.*;
import org.junit.Test;

import java.nio.charset.StandardCharsets;
import java.text.SimpleDateFormat;
import java.util.Date;
import java.util.HashMap;
import java.util.Locale;
import java.util.Map;

import static org.hamcrest.core.Is.is;
import static org.junit.Assert.assertThat;

/**
 * Unit test class for the APIEventBean
 *
 * @author colinb@akamai.com (Colin Bendell)
 */
public class APIEventBeanTest {
    @Test
<<<<<<< HEAD
    public void testUploadZipAsQueryParams() throws Exception {
        Date date = DateFormat.getDateTimeInstance(1, 1, Locale.UK).parse("11 November 2013 00:00:00 GMT");
        APIEventBean action = new APIEventUpload().withMtime(date).ofSize(123L).isIndexZip(true);
=======
    public void testAsQueryParams() throws Exception {
    	SimpleDateFormat sdf = new SimpleDateFormat("dd MMM yyyy HH:mm:ss z", Locale.UK);
        Date date = sdf.parse("11 November 2013 00:00:00 GMT");
        APIEventBean action = new APIEventBean();
        action.setAction("download");
        action.setFormat("xml");
        action.setQuickDelete("imreallyreallysure");
        action.setDestination("/foo");
        action.setTarget("/bar");
        action.setMtime(date);
        action.setSize(123L);
        action.setIndexZip(true);
>>>>>>> 9dcf0715

        Map<String, String> result = action.asQueryParams();

        assertThat(result.size(), is(4));
        assertThat(Utils.convertMapAsQueryParams(result), is("action=upload&index-zip=1&mtime=1384128000&version=1"));
    }

    @Test
    public void testUploadNoZipAsQueryParams() throws Exception {
        Date date = DateFormat.getDateTimeInstance(1, 1, Locale.UK).parse("11 November 2013 00:00:00 GMT");
        APIEventBean action = new APIEventUpload().withMtime(date).ofSize(123L).isIndexZip(false);

        Map<String, String> result = action.asQueryParams();

        assertThat(result.size(), is(4));
        assertThat(Utils.convertMapAsQueryParams(result), is("action=upload&mtime=1384128000&size=123&version=1"));
    }

    @Test
    public void testQuickDeleteAsQueryParams() throws Exception {
        APIEventBean action = new APIEventQuickDelete();

        Map<String, String> result = action.asQueryParams();

        assertThat(result.size(), is(3));
        assertThat(Utils.convertMapAsQueryParams(result), is("action=quick-delete&quick-delete=imreallyreallysure&version=1"));
    }

    @Test
    public void testSymlinkAsQueryParams() throws Exception {
        APIEventBean action = new APIEventSymlink().to("/bar");

        Map<String, String> result = action.asQueryParams();

        assertThat(result.size(), is(3));
        assertThat(Utils.convertMapAsQueryParams(result), is("action=symlink&target=%2Fbar&version=1"));
    }

    @Test
    public void testStatAsQueryParams() throws Exception {
        APIEventBean action = new APIEventStat().withFormat("xml");

        Map<String, String> result = action.asQueryParams();

        assertThat(result.size(), is(3));
        assertThat(Utils.convertMapAsQueryParams(result), is("action=stat&format=xml&version=1"));
    }

    @Test
    public void testRenameAsQueryParams() throws Exception {
        APIEventBean action = new APIEventRename().to("/foo");

        Map<String, String> result = action.asQueryParams();

        assertThat(result.size(), is(3));
        assertThat(Utils.convertMapAsQueryParams(result), is("action=rename&destination=%2Ffoo&version=1"));
    }

    @Test
    public void testUploadAsQuaryParamsAlgos() {
        byte[] loremIpsumBytes = "Lorem ipsum".getBytes(StandardCharsets.UTF_8);
        APIEventUpload action = new APIEventUpload()
                .withMd5(loremIpsumBytes)
                .withSha1(loremIpsumBytes)
                .withSha256(loremIpsumBytes);
        Map<String, String> result = action.asQueryParams();

        assertThat(result.size(), is(5));
        assertThat(Utils.convertMapAsQueryParams(result), is("action=upload&md5=4c6f72656d20697073756d&sha1=4c6f72656d20697073756d&sha256=4c6f72656d20697073756d&version=1"));
    }

    @Test
    public void testAdditionalParams() throws Exception {
        Map<String, String> headers = new HashMap<>();
        headers.put("hdr_X-rob", "hello2");
        APIEventBean action = new APIEventSetmd().withAdditionalParams(headers);

        Map<String, String> result = action.asQueryParams();

        assertThat(result.size(), is(3));
        assertThat(Utils.convertMapAsQueryParams(result), is("action=setmd&hdr_X-rob=hello2&version=1"));
    }
}<|MERGE_RESOLUTION|>--- conflicted
+++ resolved
@@ -19,6 +19,7 @@
 import org.junit.Test;
 
 import java.nio.charset.StandardCharsets;
+import java.text.DateFormat;
 import java.text.SimpleDateFormat;
 import java.util.Date;
 import java.util.HashMap;
@@ -35,24 +36,10 @@
  */
 public class APIEventBeanTest {
     @Test
-<<<<<<< HEAD
     public void testUploadZipAsQueryParams() throws Exception {
-        Date date = DateFormat.getDateTimeInstance(1, 1, Locale.UK).parse("11 November 2013 00:00:00 GMT");
+        SimpleDateFormat sdf = new SimpleDateFormat("dd MMM yyyy HH:mm:ss z", Locale.UK);
+        Date date = sdf.parse("11 November 2013 00:00:00 GMT");
         APIEventBean action = new APIEventUpload().withMtime(date).ofSize(123L).isIndexZip(true);
-=======
-    public void testAsQueryParams() throws Exception {
-    	SimpleDateFormat sdf = new SimpleDateFormat("dd MMM yyyy HH:mm:ss z", Locale.UK);
-        Date date = sdf.parse("11 November 2013 00:00:00 GMT");
-        APIEventBean action = new APIEventBean();
-        action.setAction("download");
-        action.setFormat("xml");
-        action.setQuickDelete("imreallyreallysure");
-        action.setDestination("/foo");
-        action.setTarget("/bar");
-        action.setMtime(date);
-        action.setSize(123L);
-        action.setIndexZip(true);
->>>>>>> 9dcf0715
 
         Map<String, String> result = action.asQueryParams();
 
@@ -62,7 +49,8 @@
 
     @Test
     public void testUploadNoZipAsQueryParams() throws Exception {
-        Date date = DateFormat.getDateTimeInstance(1, 1, Locale.UK).parse("11 November 2013 00:00:00 GMT");
+        SimpleDateFormat sdf = new SimpleDateFormat("dd MMM yyyy HH:mm:ss z", Locale.UK);
+        Date date = sdf.parse("11 November 2013 00:00:00 GMT");
         APIEventBean action = new APIEventUpload().withMtime(date).ofSize(123L).isIndexZip(false);
 
         Map<String, String> result = action.asQueryParams();
