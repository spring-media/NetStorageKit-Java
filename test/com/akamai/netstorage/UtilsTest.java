--- conflicted
+++ resolved
@@ -20,20 +20,13 @@
 import org.junit.Test;
 
 import java.io.ByteArrayInputStream;
-import java.io.File;
-import java.io.FileOutputStream;
-import java.io.StringReader;
 import java.nio.charset.StandardCharsets;
-<<<<<<< HEAD
 import java.text.DateFormat;
-import java.util.*;
-=======
 import java.text.SimpleDateFormat;
 import java.util.Date;
 import java.util.HashMap;
 import java.util.Locale;
 import java.util.Map;
->>>>>>> 9dcf0715
 
 import static org.junit.Assert.*;
 
@@ -48,7 +41,6 @@
         private String name;
         @Parameter(name = "newValue", includeNull = true)
         private String value;
-
         @Parameter(name = "newDate", formatter = DateValueFormatter.class)
         private Date date;
 
@@ -139,7 +131,8 @@
         assertTrue(data.containsKey("newValue"));
         assertNull(data.get("newValue"));
 
-    	SimpleDateFormat sdf = new SimpleDateFormat("dd MMM yyyy HH:mm:ss z", Locale.UK);
+        SimpleDateFormat sdf = new SimpleDateFormat("dd MMM yyyy HH:mm:ss z", Locale.UK);
+
         data = Utils.convertObjectAsMap(new POJO("value1", null, sdf.parse("11 November 2013 00:00:00 GMT")));
         assertEquals(data.size(), 3);
         assertTrue(data.containsKey("name"));
@@ -173,56 +166,4 @@
         assertEquals(stream.available(), 0);
 
     }
-
-    @Test
-    public void testReadIniFile() throws Exception {
-        String data = "[default]\n" +
-                "name1=valueA\n" +
-                "name2=valueB\n" +
-                "[notdefault]\n" +
-                "name3=valueC\n" +
-                "name4=valueD\n";
-
-        Properties props = Utils.readIniSection(new ByteArrayInputStream(data.getBytes("UTF-8")), "default");
-        assertEquals(props.getProperty("name1"), "valueA");
-        assertTrue(props.containsKey("name2"));
-        assertFalse(props.containsKey("name3"));
-        assertFalse(props.containsKey("name4"));
-
-        props = Utils.readIniSection(new ByteArrayInputStream(data.getBytes("UTF-8")), "notdefault");
-        assertEquals(props.getProperty("name3"), "valueC");
-        assertTrue(props.containsKey("name4"));
-        assertFalse(props.containsKey("name1"));
-        assertFalse(props.containsKey("name2"));
-
-        props = Utils.readIniSection(new ByteArrayInputStream(data.getBytes("UTF-8")), "reallynotdefault");
-        assertFalse(props.containsKey("name1"));
-        assertFalse(props.containsKey("name2"));
-        assertFalse(props.containsKey("name3"));
-        assertFalse(props.containsKey("name4"));
-
-        data = "name1=valueA\n" +
-                "name2=valueB\n";
-
-        props = Utils.readIniSection(new ByteArrayInputStream(data.getBytes("UTF-8")), "default");
-        assertEquals(props.getProperty("name1"), "valueA");
-        assertTrue(props.containsKey("name2"));
-        assertFalse(props.containsKey("name3"));
-        assertFalse(props.containsKey("name4"));
-
-        File tmpFile = null;
-        try {
-            tmpFile = File.createTempFile(UUID.randomUUID().toString(), ".txt");
-            try (FileOutputStream tmpOutputStream = new FileOutputStream(tmpFile)) {
-                tmpOutputStream.write(data.getBytes(StandardCharsets.UTF_8));
-            }
-            props = Utils.readIniSection(tmpFile, "default");
-            assertEquals(props.getProperty("name1"), "valueA");
-
-        } finally {
-            if (tmpFile != null && tmpFile.exists())
-                tmpFile.delete();
-        }
-
-    }
 }