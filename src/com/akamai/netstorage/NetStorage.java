--- conflicted
+++ resolved
@@ -70,7 +70,6 @@
 
     protected InputStream execute(String method, String path, APIEventBean acsParams, InputStream uploadStream, Long size) throws NetStorageException {
         try {
-<<<<<<< HEAD
             return new NetStorageCMSv35Signer(
                     method,
                     this.getNetstorageUri(path),
@@ -82,11 +81,7 @@
             ).execute(this.credential);
         }
         catch (RequestSigningException ex) {
-=======
             return createRequestSigner(method, path, acsParams, uploadStream, size).execute(this.credential);
-        } catch (RequestSigningException ex) {
->>>>>>> 14973006
-            throw new NetStorageException(ex);
         }
     }
 
